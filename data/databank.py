--- conflicted
+++ resolved
@@ -31,16 +31,14 @@
     """
     The data structure for a single-cell data table.
     """
-    #等同于初始化class给self.name和self.data
+
     name: str
     data: Optional[Dataset] = None
 
     @property
     def is_loaded(self) -> bool:
-        #只有当self.data不为空且是Dataset类型时，返回True
         return self.data is not None and isinstance(self.data, Dataset)
-    
-    #save self.data to the specified path and in the specified format
+
     def save(
         self,
         path: Union[Path, str],
@@ -72,7 +70,6 @@
 
     def __post_init__(self):
         if self.on_disk_path is not None:
-            #将path从str转换为Path
             self.on_disk_path: Path = Path(self.on_disk_path)
 
     def save(self, 
@@ -92,11 +89,9 @@
             "main_data": self.main_table_key,
         }
         if suffix is not None and isinstance(suffix, str):
-            #在/path/manifest.suffix.json中保存manifests
             with open(path / f"manifest.{suffix}.json", "w") as f:
                 json.dump(manifests, f, indent=2)
         else:
-            #在/path/manifest.json中保存manifests
             with open(path / f"manifest.json", "w") as f:
                 json.dump(manifests, f, indent=2)
 
@@ -128,10 +123,9 @@
             raise ValueError(f"Path {path} is not a directory.")
         if not (path / "manifest.json").exists():
             raise ValueError(f"Path {path} does not contain manifest.json.")
-        #创造一个新的MetaInfo对象
+
         meta_info = cls()
         meta_info.on_disk_path = path
-        #新的MetaInfo对象调用load方法,将path下的manifest.json文件中的内容加载到自己的属性中
         meta_info.load(path)
         return meta_info
     
@@ -195,7 +189,6 @@
         if len(self.data_tables) == 0:
             logger.debug("DataBank initialized with meta info only.")
             if self.settings.immediate_save:
-                #初始化meta_info
                 self.sync()
             return
 
@@ -260,7 +253,7 @@
 
         if isinstance(to, str):
             to = Path(to)
-        #确保 to 这个目录存在，如果不存在就创建它。
+            
         to.mkdir(parents=True, exist_ok=True)
         db = cls(
             meta_info=MetaInfo(on_disk_path=to),
@@ -293,14 +286,8 @@
             adata (:class:`AnnData`): Annotated data object to load.
             data_keys (list of :obj:`str`): List of data keys to load. If None,
                 all data keys in :attr:`adata.X` and :attr:`adata.layers` will be
-<<<<<<< HEAD
-                loaded.（需要加载的数据）
-            token_col (:obj:`str`): Column name of the gene token. Tokens will be
-                converted to indices by :attr:`self.gene_vocab`.
-=======
                 loaded.
             token_col (:obj:`str`): Column name of the bin token.
->>>>>>> 1bb7d7be
         Returns:
             list of :class:`DataTable`: List of data tables loaded.
         """
@@ -317,26 +304,14 @@
                 raise ValueError(f"token_col {token_col} must be of type str.")
 
         # validate matching between tokens and vocab
-        #可以用选的bin，如果没有输入选的bin，就用adata.var_names（所有的bin）
         if token_col is not None:
             tokens = adata.var[token_col].tolist()
         else:
             tokens = adata.var_names.tolist()
-            
-        # build chr, chr_pos
 
         # build mapping to scBank datatable keys
-        # _ind2ind = _map_ind(tokens, self.atac_vocab)  # old index to new index
-<<<<<<< HEAD
-
-        # chr is a list comprising of the chromosome names for each bin in tokens
-        # pos is a list comprising of the initial positions for each bin in tokens
-        chr = [23 if i.split(":")[0]=="X" else int(i.split(":")[0]) for i in tokens]
-        pos = [int((int(bin_name.split(":")[1].split("-")[0]) - 1) / 5000 + 1) for bin_name in tokens]
-=======
         chr_id = [23 if i.split(":")[0]=="X" else int(i.split(":")[0]) for i in tokens]
         pos_id = [int((int(bin_name.split(":")[1].split("-")[0]) - 1) / 5000 + 1) for bin_name in tokens]
->>>>>>> 1bb7d7be
 
         data_tables = []
         for key in data_keys:
@@ -437,25 +412,12 @@
             data = {"id": [], "chr_id": [], "pos_id": []}
             data["id"] = list(range(n_rows))
             for i in range(n_rows):  # ~2s/100k cells
-                
-                #对于每个细胞，找到对应的非0bin的index
                 row_indices = indices[indptr[i] : indptr[i + 1]]
-<<<<<<< HEAD
-                #得到这个细胞内非0bin的chr和pos
-                row_new_chr = chr_array[row_indices]
-                row_new_pos = pos_array[row_indices]
-
-                tokenized_data["chr"].append(row_new_chr) #记录每个细胞非0bin的chr
-                tokenized_data["pos"].append(row_new_pos) #记录每个细胞的pos
-            # tokenized_data["chr"] is a list comprising of lists. Each sublist contains the chromosome names for each non-zero bin in a cell.
-            # tokenized_data["pos"] is a list comprising of lists. Each sublist contains the chromosome positions for each non-zero bin in a cell.
-=======
                 chr_nonzero = chr_array[row_indices]
                 pos_nonzero = pos_array[row_indices]
 
                 data["chr_id"].append(chr_nonzero)
                 data["pos_id"].append(pos_nonzero)
->>>>>>> 1bb7d7be
         else:
             data = _nparray2mapped_values(data, chr_id, pos_id, "numba")  
 
@@ -479,7 +441,7 @@
         if not path.is_dir():
             raise ValueError(f"Path {path} is not a directory.")
 
-        data_table_files = [f for f in path.glob("*.datatable.*") if f.is_file()] #查找目录下所有符合datatable的文件
+        data_table_files = [f for f in path.glob("*.datatable.*") if f.is_file()]
         if len(data_table_files) == 0:
             logger.warning(f"Loading empty DataBank at {path} without datatables.")
 
@@ -511,15 +473,12 @@
         if len(self.data_tables) > 0:
             if self.main_table_key is None:
                 raise ValueError("Main table key can not be empty if non-empty data tables.")
-            if self.main_table_key not in self.data_tables.keys():
-                #检查main_table_key是否在data_tables中
-                
+            if self.main_table_key not in self.data_tables.keys(): # if self.main_table_key not in self.data_tables
                 raise ValueError("Main table key {self.main_table_key} not found in data tables.")
 
     def update_datatables(
         self,
         new_tables: List[DataTable],
-        #指定每个数据表的name
         use_names: List[str] = None,
         overwrite: bool = False,
         immediate_save: Optional[bool] = None,
@@ -549,7 +508,6 @@
                 raise ValueError("use_names must have the same length as new_tables.")
 
         if not overwrite:
-            #Check the overlapping of the new data table names and the existing data table names
             overlaps = set(use_names) & set(self.data_tables.keys())
             if len(overlaps) > 0:
                 raise ValueError(
@@ -567,11 +525,9 @@
         if self.settings.immediate_save:
             self.sync(["data_tables"])
 
-    #attr_keys: 需要同步的属性列表
     def sync(self, 
-             attr_keys: Union[List[str], str, None] = None ,
+             attr_keys: Union[List[str], str, None] = None,
              suffix: Optional[str] = None) -> None:
-        #选择性覆盖现有的DataBank中的data table
         """
         Sync the current DataBank to a data directory, including, save the updated
         data/vocab to files, update the meta info and save to files.
@@ -661,15 +617,9 @@
     row_id, chr_ls, pos_ls = [], [], []
     for i in range(len(data)):  # TODO: accelerate with numba? joblib?
         row = data[i]
-<<<<<<< HEAD
-        idx = np.nonzero(row)[0] #the index of columns that are non-zero in the specific row
-        chr_ = chr[idx]
-        pos_ = pos[idx]
-=======
         idx = np.nonzero(row)[0]
         chr_nonzero = chr_id[idx]
         pos_nonzero = pos_id[idx]
->>>>>>> 1bb7d7be
 
         row_id.append(i)
         chr_ls.append(chr_nonzero)
